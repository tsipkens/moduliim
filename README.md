<<<<<<< HEAD

# MODULIIM

> NOTE: This code is an experimental code.

This code provides **modu**lar TiRe-**LII** **m**odelling tools in Python to interpret signals. Models are set up to take a range of properties as inputs, enabling rapid changes to optimization routines and uncertainty quantification including nuisance parameters.

This code is the next generation of a similar MATLAB code. 

This program is built to simulate signals from various materials, including soot, silicon, germanium, iron, silver, and molybdenum. Signals are generated predominantly using absorption, conduction, and evaporation submodels, with capabilities to do other cooling modes. A typical TiRe-LII apparatus is shown below ([Sipkens, 2017][SipkensThesis]; [Sipkens et al., 2022][SipkensReview]). 

<p align="left">
  <img width="500" src="docs/tirelii_schematic.svg">
</p>


-----------------------------------

### License

This software is licensed under an GPL-3.0 license (see the corresponding file for details).


[SipkensThesis]:https://uwspace.uwaterloo.ca/handle/10012/13860

[SipkensReview]:https://doi.org/10.1007/s00340-022-07769-z
=======
# moduliim

 Code providing modular analysis of TiRe-LII signals. 

 Currently experimental. 
>>>>>>> 0846e093
<|MERGE_RESOLUTION|>--- conflicted
+++ resolved
@@ -1,5 +1,3 @@
-<<<<<<< HEAD
-
 # MODULIIM
 
 > NOTE: This code is an experimental code.
@@ -24,11 +22,4 @@
 
 [SipkensThesis]:https://uwspace.uwaterloo.ca/handle/10012/13860
 
-[SipkensReview]:https://doi.org/10.1007/s00340-022-07769-z
-=======
-# moduliim
-
- Code providing modular analysis of TiRe-LII signals. 
-
- Currently experimental. 
->>>>>>> 0846e093
+[SipkensReview]:https://doi.org/10.1007/s00340-022-07769-z